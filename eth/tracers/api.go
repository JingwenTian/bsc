// Copyright 2021 The go-ethereum Authors
// This file is part of the go-ethereum library.
//
// The go-ethereum library is free software: you can redistribute it and/or modify
// it under the terms of the GNU Lesser General Public License as published by
// the Free Software Foundation, either version 3 of the License, or
// (at your option) any later version.
//
// The go-ethereum library is distributed in the hope that it will be useful,
// but WITHOUT ANY WARRANTY; without even the implied warranty of
// MERCHANTABILITY or FITNESS FOR A PARTICULAR PURPOSE. See the
// GNU Lesser General Public License for more details.
//
// You should have received a copy of the GNU Lesser General Public License
// along with the go-ethereum library. If not, see <http://www.gnu.org/licenses/>.

package tracers

import (
	"bufio"
	"bytes"
	"context"
	"errors"
	"fmt"
	"io/ioutil"
	"math/big"
	"os"
	"runtime"
	"sync"
	"time"

	"github.com/ethereum/go-ethereum/common"
	"github.com/ethereum/go-ethereum/common/hexutil"
	"github.com/ethereum/go-ethereum/consensus"
	"github.com/ethereum/go-ethereum/core"
	"github.com/ethereum/go-ethereum/core/rawdb"
	"github.com/ethereum/go-ethereum/core/state"
	"github.com/ethereum/go-ethereum/core/types"
	"github.com/ethereum/go-ethereum/core/vm"
	"github.com/ethereum/go-ethereum/eth/tracers/logger"
	"github.com/ethereum/go-ethereum/ethdb"
	"github.com/ethereum/go-ethereum/internal/ethapi"
	"github.com/ethereum/go-ethereum/log"
	"github.com/ethereum/go-ethereum/params"
	"github.com/ethereum/go-ethereum/rlp"
	"github.com/ethereum/go-ethereum/rpc"
)

const (
	// defaultTraceTimeout is the amount of time a single transaction can execute
	// by default before being forcefully aborted.
	defaultTraceTimeout = 5 * time.Second

	// defaultTraceReexec is the number of blocks the tracer is willing to go back
	// and reexecute to produce missing historical state necessary to run a specific
	// trace.
	defaultTraceReexec = uint64(128)

	// defaultTracechainMemLimit is the size of the triedb, at which traceChain
	// switches over and tries to use a disk-backed database instead of building
	// on top of memory.
	// For non-archive nodes, this limit _will_ be overblown, as disk-backed tries
	// will only be found every ~15K blocks or so.
	defaultTracechainMemLimit = common.StorageSize(500 * 1024 * 1024)
)

// Backend interface provides the common API services (that are provided by
// both full and light clients) with access to necessary functions.
type Backend interface {
	HeaderByHash(ctx context.Context, hash common.Hash) (*types.Header, error)
	HeaderByNumber(ctx context.Context, number rpc.BlockNumber) (*types.Header, error)
	BlockByHash(ctx context.Context, hash common.Hash) (*types.Block, error)
	BlockByNumber(ctx context.Context, number rpc.BlockNumber) (*types.Block, error)
	GetTransaction(ctx context.Context, txHash common.Hash) (*types.Transaction, common.Hash, uint64, uint64, error)
	RPCGasCap() uint64
	ChainConfig() *params.ChainConfig
	Engine() consensus.Engine
	ChainDb() ethdb.Database
	// StateAtBlock returns the state corresponding to the stateroot of the block.
	// N.B: For executing transactions on block N, the required stateRoot is block N-1,
	// so this method should be called with the parent.
	StateAtBlock(ctx context.Context, block *types.Block, reexec uint64, base *state.StateDB, checkLive, preferDisk bool) (*state.StateDB, error)
	StateAtTransaction(ctx context.Context, block *types.Block, txIndex int, reexec uint64) (core.Message, vm.BlockContext, *state.StateDB, error)
}

// API is the collection of tracing APIs exposed over the private debugging endpoint.
type API struct {
	backend Backend
}

// NewAPI creates a new API definition for the tracing methods of the Ethereum service.
func NewAPI(backend Backend) *API {
	return &API{backend: backend}
}

type chainContext struct {
	api *API
	ctx context.Context
}

func (context *chainContext) Engine() consensus.Engine {
	return context.api.backend.Engine()
}

func (context *chainContext) GetHeader(hash common.Hash, number uint64) *types.Header {
	header, err := context.api.backend.HeaderByNumber(context.ctx, rpc.BlockNumber(number))
	if err != nil {
		return nil
	}
	if header.Hash() == hash {
		return header
	}
	header, err = context.api.backend.HeaderByHash(context.ctx, hash)
	if err != nil {
		return nil
	}
	return header
}

// chainContext construts the context reader which is used by the evm for reading
// the necessary chain context.
func (api *API) chainContext(ctx context.Context) core.ChainContext {
	return &chainContext{api: api, ctx: ctx}
}

// blockByNumber is the wrapper of the chain access function offered by the backend.
// It will return an error if the block is not found.
func (api *API) blockByNumber(ctx context.Context, number rpc.BlockNumber) (*types.Block, error) {
	block, err := api.backend.BlockByNumber(ctx, number)
	if err != nil {
		return nil, err
	}
	if block == nil {
		return nil, fmt.Errorf("block #%d not found", number)
	}
	return block, nil
}

// blockByHash is the wrapper of the chain access function offered by the backend.
// It will return an error if the block is not found.
func (api *API) blockByHash(ctx context.Context, hash common.Hash) (*types.Block, error) {
	block, err := api.backend.BlockByHash(ctx, hash)
	if err != nil {
		return nil, err
	}
	if block == nil {
		return nil, fmt.Errorf("block %s not found", hash.Hex())
	}
	return block, nil
}

// blockByNumberAndHash is the wrapper of the chain access function offered by
// the backend. It will return an error if the block is not found.
//
// Note this function is friendly for the light client which can only retrieve the
// historical(before the CHT) header/block by number.
func (api *API) blockByNumberAndHash(ctx context.Context, number rpc.BlockNumber, hash common.Hash) (*types.Block, error) {
	block, err := api.blockByNumber(ctx, number)
	if err != nil {
		return nil, err
	}
	if block.Hash() == hash {
		return block, nil
	}
	return api.blockByHash(ctx, hash)
}

// TraceConfig holds extra parameters to trace functions.
type TraceConfig struct {
	*logger.Config
	Tracer  *string
	Timeout *string
	Reexec  *uint64
}

// TraceCallConfig is the config for traceCall API. It holds one more
// field to override the state for tracing.
type TraceCallConfig struct {
	*logger.Config
	Tracer         *string
	Timeout        *string
	Reexec         *uint64
	StateOverrides *ethapi.StateOverride
}

// StdTraceConfig holds extra parameters to standard-json trace functions.
type StdTraceConfig struct {
	logger.Config
	Reexec *uint64
	TxHash common.Hash
}

// txTraceResult is the result of a single transaction trace.
type txTraceResult struct {
	Result interface{} `json:"result,omitempty"` // Trace results produced by the tracer
	Error  string      `json:"error,omitempty"`  // Trace failure produced by the tracer
}

// blockTraceTask represents a single block trace task when an entire chain is
// being traced.
type blockTraceTask struct {
	statedb *state.StateDB   // Intermediate state prepped for tracing
	block   *types.Block     // Block to trace the transactions from
	rootref common.Hash      // Trie root reference held for this task
	results []*txTraceResult // Trace results procudes by the task
}

// blockTraceResult represets the results of tracing a single block when an entire
// chain is being traced.
type blockTraceResult struct {
	Block  hexutil.Uint64   `json:"block"`  // Block number corresponding to this trace
	Hash   common.Hash      `json:"hash"`   // Block hash corresponding to this trace
	Traces []*txTraceResult `json:"traces"` // Trace results produced by the task
}

// txTraceTask represents a single transaction trace task when an entire block
// is being traced.
type txTraceTask struct {
	statedb *state.StateDB // Intermediate state prepped for tracing
	index   int            // Transaction offset in the block
}

// TraceChain returns the structured logs created during the execution of EVM
// between two blocks (excluding start) and returns them as a JSON object.
func (api *API) TraceChain(ctx context.Context, start, end rpc.BlockNumber, config *TraceConfig) (*rpc.Subscription, error) { // Fetch the block interval that we want to trace
	from, err := api.blockByNumber(ctx, start)
	if err != nil {
		return nil, err
	}
	to, err := api.blockByNumber(ctx, end)
	if err != nil {
		return nil, err
	}
	if from.Number().Cmp(to.Number()) >= 0 {
		return nil, fmt.Errorf("end block (#%d) needs to come after start block (#%d)", end, start)
	}
	return api.traceChain(ctx, from, to, config)
}

// traceChain configures a new tracer according to the provided configuration, and
// executes all the transactions contained within. The return value will be one item
// per transaction, dependent on the requested tracer.
func (api *API) traceChain(ctx context.Context, start, end *types.Block, config *TraceConfig) (*rpc.Subscription, error) {
	// Tracing a chain is a **long** operation, only do with subscriptions
	notifier, supported := rpc.NotifierFromContext(ctx)
	if !supported {
		return &rpc.Subscription{}, rpc.ErrNotificationsUnsupported
	}
	sub := notifier.CreateSubscription()

	// Prepare all the states for tracing. Note this procedure can take very
	// long time. Timeout mechanism is necessary.
	reexec := defaultTraceReexec
	if config != nil && config.Reexec != nil {
		reexec = *config.Reexec
	}
	blocks := int(end.NumberU64() - start.NumberU64())
	threads := runtime.NumCPU()
	if threads > blocks {
		threads = blocks
	}
	var (
		pend     = new(sync.WaitGroup)
		tasks    = make(chan *blockTraceTask, threads)
		results  = make(chan *blockTraceTask, threads)
		localctx = context.Background()
	)
	for th := 0; th < threads; th++ {
		pend.Add(1)
		go func() {
			defer pend.Done()

			// Fetch and execute the next block trace tasks
			for task := range tasks {
				signer := types.MakeSigner(api.backend.ChainConfig(), task.block.Number())
				blockCtx := core.NewEVMBlockContext(task.block.Header(), api.chainContext(localctx), nil)
				// Trace all the transactions contained within
				for i, tx := range task.block.Transactions() {
					msg, _ := tx.AsMessage(signer, task.block.BaseFee())
					txctx := &Context{
						BlockHash: task.block.Hash(),
						TxIndex:   i,
						TxHash:    tx.Hash(),
					}
					res, err := api.traceTx(localctx, msg, txctx, blockCtx, task.statedb, config)
					if err != nil {
						task.results[i] = &txTraceResult{Error: err.Error()}
						log.Warn("Tracing failed", "hash", tx.Hash(), "block", task.block.NumberU64(), "err", err)
						break
					}
					// Only delete empty objects if EIP158/161 (a.k.a Spurious Dragon) is in effect
					task.statedb.Finalise(api.backend.ChainConfig().IsEIP158(task.block.Number()))
					task.results[i] = &txTraceResult{Result: res}
				}
				// Stream the result back to the user or abort on teardown
				select {
				case results <- task:
				case <-notifier.Closed():
					return
				}
			}
		}()
	}
	// Start a goroutine to feed all the blocks into the tracers
	var (
		begin     = time.Now()
		derefTodo []common.Hash // list of hashes to dereference from the db
		derefsMu  sync.Mutex    // mutex for the derefs
	)

	go func() {
		var (
			logged  time.Time
			number  uint64
			traced  uint64
			failed  error
			parent  common.Hash
			statedb *state.StateDB
		)
		// Ensure everything is properly cleaned up on any exit path
		defer func() {
			close(tasks)
			pend.Wait()

			switch {
			case failed != nil:
				log.Warn("Chain tracing failed", "start", start.NumberU64(), "end", end.NumberU64(), "transactions", traced, "elapsed", time.Since(begin), "err", failed)
			case number < end.NumberU64():
				log.Warn("Chain tracing aborted", "start", start.NumberU64(), "end", end.NumberU64(), "abort", number, "transactions", traced, "elapsed", time.Since(begin))
			default:
				log.Info("Chain tracing finished", "start", start.NumberU64(), "end", end.NumberU64(), "transactions", traced, "elapsed", time.Since(begin))
			}
			close(results)
		}()
		var preferDisk bool
		// Feed all the blocks both into the tracer, as well as fast process concurrently
		for number = start.NumberU64(); number < end.NumberU64(); number++ {
			// Stop tracing if interruption was requested
			select {
			case <-notifier.Closed():
				return
			default:
			}
			// clean out any derefs
			derefsMu.Lock()
			for _, h := range derefTodo {
				statedb.Database().TrieDB().Dereference(h)
			}
			derefTodo = derefTodo[:0]
			derefsMu.Unlock()

			// Print progress logs if long enough time elapsed
			if time.Since(logged) > 8*time.Second {
				logged = time.Now()
				log.Info("Tracing chain segment", "start", start.NumberU64(), "end", end.NumberU64(), "current", number, "transactions", traced, "elapsed", time.Since(begin))
			}
			// Retrieve the parent state to trace on top
			block, err := api.blockByNumber(localctx, rpc.BlockNumber(number))
			if err != nil {
				failed = err
				break
			}
			// Prepare the statedb for tracing. Don't use the live database for
			// tracing to avoid persisting state junks into the database.
			statedb, err = api.backend.StateAtBlock(localctx, block, reexec, statedb, false, preferDisk)
			if err != nil {
				failed = err
				break
			}
			if trieDb := statedb.Database().TrieDB(); trieDb != nil {
				// Hold the reference for tracer, will be released at the final stage
				trieDb.Reference(block.Root(), common.Hash{})

				// Release the parent state because it's already held by the tracer
				if parent != (common.Hash{}) {
					trieDb.Dereference(parent)
				}
				// Prefer disk if the trie db memory grows too much
				s1, s2 := trieDb.Size()
				if !preferDisk && (s1+s2) > defaultTracechainMemLimit {
					log.Info("Switching to prefer-disk mode for tracing", "size", s1+s2)
					preferDisk = true
				}
			}
			parent = block.Root()

			next, err := api.blockByNumber(localctx, rpc.BlockNumber(number+1))
			if err != nil {
				failed = err
				break
			}
			// Send the block over to the concurrent tracers (if not in the fast-forward phase)
			txs := next.Transactions()
			select {
			case tasks <- &blockTraceTask{statedb: statedb.Copy(), block: next, rootref: block.Root(), results: make([]*txTraceResult, len(txs))}:
			case <-notifier.Closed():
				return
			}
			traced += uint64(len(txs))
		}
	}()

	// Keep reading the trace results and stream the to the user
	go func() {
		var (
			done = make(map[uint64]*blockTraceResult)
			next = start.NumberU64() + 1
		)
		for res := range results {
			// Queue up next received result
			result := &blockTraceResult{
				Block:  hexutil.Uint64(res.block.NumberU64()),
				Hash:   res.block.Hash(),
				Traces: res.results,
			}
			// Schedule any parent tries held in memory by this task for dereferencing
			done[uint64(result.Block)] = result
			derefsMu.Lock()
			derefTodo = append(derefTodo, res.rootref)
			derefsMu.Unlock()
			// Stream completed traces to the user, aborting on the first error
			for result, ok := done[next]; ok; result, ok = done[next] {
				if len(result.Traces) > 0 || next == end.NumberU64() {
					notifier.Notify(sub.ID, result)
				}
				delete(done, next)
				next++
			}
		}
	}()
	return sub, nil
}

// TraceBlockByNumber returns the structured logs created during the execution of
// EVM and returns them as a JSON object.
func (api *API) TraceBlockByNumber(ctx context.Context, number rpc.BlockNumber, config *TraceConfig) ([]*txTraceResult, error) {
	block, err := api.blockByNumber(ctx, number)
	if err != nil {
		return nil, err
	}
	return api.traceBlock(ctx, block, config)
}

// TraceBlockByHash returns the structured logs created during the execution of
// EVM and returns them as a JSON object.
func (api *API) TraceBlockByHash(ctx context.Context, hash common.Hash, config *TraceConfig) ([]*txTraceResult, error) {
	block, err := api.blockByHash(ctx, hash)
	if err != nil {
		return nil, err
	}
	return api.traceBlock(ctx, block, config)
}

// TraceBlock returns the structured logs created during the execution of EVM
// and returns them as a JSON object.
func (api *API) TraceBlock(ctx context.Context, blob []byte, config *TraceConfig) ([]*txTraceResult, error) {
	block := new(types.Block)
	if err := rlp.Decode(bytes.NewReader(blob), block); err != nil {
		return nil, fmt.Errorf("could not decode block: %v", err)
	}
	return api.traceBlock(ctx, block, config)
}

// TraceBlockFromFile returns the structured logs created during the execution of
// EVM and returns them as a JSON object.
func (api *API) TraceBlockFromFile(ctx context.Context, file string, config *TraceConfig) ([]*txTraceResult, error) {
	blob, err := ioutil.ReadFile(file)
	if err != nil {
		return nil, fmt.Errorf("could not read file: %v", err)
	}
	return api.TraceBlock(ctx, blob, config)
}

// TraceBadBlock returns the structured logs created during the execution of
// EVM against a block pulled from the pool of bad ones and returns them as a JSON
// object.
func (api *API) TraceBadBlock(ctx context.Context, hash common.Hash, config *TraceConfig) ([]*txTraceResult, error) {
	block := rawdb.ReadBadBlock(api.backend.ChainDb(), hash)
	if block == nil {
		return nil, fmt.Errorf("bad block %#x not found", hash)
	}
	return api.traceBlock(ctx, block, config)
}

// StandardTraceBlockToFile dumps the structured logs created during the
// execution of EVM to the local file system and returns a list of files
// to the caller.
func (api *API) StandardTraceBlockToFile(ctx context.Context, hash common.Hash, config *StdTraceConfig) ([]string, error) {
	block, err := api.blockByHash(ctx, hash)
	if err != nil {
		return nil, err
	}
	return api.standardTraceBlockToFile(ctx, block, config)
}

// IntermediateRoots executes a block (bad- or canon- or side-), and returns a list
// of intermediate roots: the stateroot after each transaction.
func (api *API) IntermediateRoots(ctx context.Context, hash common.Hash, config *TraceConfig) ([]common.Hash, error) {
	block, _ := api.blockByHash(ctx, hash)
	if block == nil {
		// Check in the bad blocks
		block = rawdb.ReadBadBlock(api.backend.ChainDb(), hash)
	}
	if block == nil {
		return nil, fmt.Errorf("block %#x not found", hash)
	}
	if block.NumberU64() == 0 {
		return nil, errors.New("genesis is not traceable")
	}
	parent, err := api.blockByNumberAndHash(ctx, rpc.BlockNumber(block.NumberU64()-1), block.ParentHash())
	if err != nil {
		return nil, err
	}
	reexec := defaultTraceReexec
	if config != nil && config.Reexec != nil {
		reexec = *config.Reexec
	}
	statedb, err := api.backend.StateAtBlock(ctx, parent, reexec, nil, true, false)
	if err != nil {
		return nil, err
	}
	var (
		roots              []common.Hash
		signer             = types.MakeSigner(api.backend.ChainConfig(), block.Number())
		chainConfig        = api.backend.ChainConfig()
		vmctx              = core.NewEVMBlockContext(block.Header(), api.chainContext(ctx), nil)
		deleteEmptyObjects = chainConfig.IsEIP158(block.Number())
	)
	for i, tx := range block.Transactions() {
		var (
			msg, _    = tx.AsMessage(signer, block.BaseFee())
			txContext = core.NewEVMTxContext(msg)
			vmenv     = vm.NewEVM(vmctx, txContext, statedb, chainConfig, vm.Config{})
		)
		statedb.Prepare(tx.Hash(), i)
		if _, err := core.ApplyMessage(vmenv, msg, new(core.GasPool).AddGas(msg.Gas())); err != nil {
			log.Warn("Tracing intermediate roots did not complete", "txindex", i, "txhash", tx.Hash(), "err", err)
			// We intentionally don't return the error here: if we do, then the RPC server will not
			// return the roots. Most likely, the caller already knows that a certain transaction fails to
			// be included, but still want the intermediate roots that led to that point.
			// It may happen the tx_N causes an erroneous state, which in turn causes tx_N+M to not be
			// executable.
			// N.B: This should never happen while tracing canon blocks, only when tracing bad blocks.
			return roots, nil
		}
		// calling IntermediateRoot will internally call Finalize on the state
		// so any modifications are written to the trie
		roots = append(roots, statedb.IntermediateRoot(deleteEmptyObjects))
	}
	return roots, nil
}

// StandardTraceBadBlockToFile dumps the structured logs created during the
// execution of EVM against a block pulled from the pool of bad ones to the
// local file system and returns a list of files to the caller.
func (api *API) StandardTraceBadBlockToFile(ctx context.Context, hash common.Hash, config *StdTraceConfig) ([]string, error) {
	block := rawdb.ReadBadBlock(api.backend.ChainDb(), hash)
	if block == nil {
		return nil, fmt.Errorf("bad block %#x not found", hash)
	}
	return api.standardTraceBlockToFile(ctx, block, config)
}

// traceBlock configures a new tracer according to the provided configuration, and
// executes all the transactions contained within. The return value will be one item
// per transaction, dependent on the requestd tracer.
func (api *API) traceBlock(ctx context.Context, block *types.Block, config *TraceConfig) ([]*txTraceResult, error) {
	if block.NumberU64() == 0 {
		return nil, errors.New("genesis is not traceable")
	}
	parent, err := api.blockByNumberAndHash(ctx, rpc.BlockNumber(block.NumberU64()-1), block.ParentHash())
	if err != nil {
		return nil, err
	}
	reexec := defaultTraceReexec
	if config != nil && config.Reexec != nil {
		reexec = *config.Reexec
	}
	statedb, err := api.backend.StateAtBlock(ctx, parent, reexec, nil, true, false)
	if err != nil {
		return nil, err
	}
	// Execute all the transaction contained within the block concurrently
	var (
		signer  = types.MakeSigner(api.backend.ChainConfig(), block.Number())
		txs     = block.Transactions()
		results = make([]*txTraceResult, len(txs))

		pend = new(sync.WaitGroup)
		jobs = make(chan *txTraceTask, len(txs))
	)
	threads := runtime.NumCPU()
	if threads > len(txs) {
		threads = len(txs)
	}
	blockHash := block.Hash()
	for th := 0; th < threads; th++ {
		pend.Add(1)
		go func() {
			blockCtx := core.NewEVMBlockContext(block.Header(), api.chainContext(ctx), nil)
			defer pend.Done()
			// Fetch and execute the next transaction trace tasks
			for task := range jobs {
				msg, _ := txs[task.index].AsMessage(signer, block.BaseFee())
				txctx := &Context{
					BlockHash: blockHash,
					TxIndex:   task.index,
					TxHash:    txs[task.index].Hash(),
				}
				res, err := api.traceTx(ctx, msg, txctx, blockCtx, task.statedb, config)
				if err != nil {
					results[task.index] = &txTraceResult{Error: err.Error()}
					continue
				}
				results[task.index] = &txTraceResult{Result: res}
			}
		}()
	}
	// Feed the transactions into the tracers and return
	var failed error
	blockCtx := core.NewEVMBlockContext(block.Header(), api.chainContext(ctx), nil)
	for i, tx := range txs {
		// Send the trace task over for execution
		jobs <- &txTraceTask{statedb: statedb.Copy(), index: i}

		// Generate the next state snapshot fast without tracing
<<<<<<< HEAD
		msg, _ := tx.AsMessage(signer)

		if posa, ok := api.backend.Engine().(consensus.PoSA); ok {
			if isSystem, _ := posa.IsSystemTransaction(tx, block.Header()); isSystem {
				balance := statedb.GetBalance(consensus.SystemAddress)
				if balance.Cmp(common.Big0) > 0 {
					statedb.SetBalance(consensus.SystemAddress, big.NewInt(0))
					statedb.AddBalance(block.Header().Coinbase, balance)
				}
			}
		}

		statedb.Prepare(tx.Hash(), block.Hash(), i)
=======
		msg, _ := tx.AsMessage(signer, block.BaseFee())
		statedb.Prepare(tx.Hash(), i)
>>>>>>> fb3a6528
		vmenv := vm.NewEVM(blockCtx, core.NewEVMTxContext(msg), statedb, api.backend.ChainConfig(), vm.Config{})
		if _, err := core.ApplyMessage(vmenv, msg, new(core.GasPool).AddGas(msg.Gas())); err != nil {
			failed = err
			break
		}
		// Finalize the state so any modifications are written to the trie
		// Only delete empty objects if EIP158/161 (a.k.a Spurious Dragon) is in effect
		statedb.Finalise(vmenv.ChainConfig().IsEIP158(block.Number()))
	}
	close(jobs)
	pend.Wait()

	// If execution failed in between, abort
	if failed != nil {
		return nil, failed
	}
	return results, nil
}

// standardTraceBlockToFile configures a new tracer which uses standard JSON output,
// and traces either a full block or an individual transaction. The return value will
// be one filename per transaction traced.
func (api *API) standardTraceBlockToFile(ctx context.Context, block *types.Block, config *StdTraceConfig) ([]string, error) {
	// If we're tracing a single transaction, make sure it's present
	if config != nil && config.TxHash != (common.Hash{}) {
		if !containsTx(block, config.TxHash) {
			return nil, fmt.Errorf("transaction %#x not found in block", config.TxHash)
		}
	}
	if block.NumberU64() == 0 {
		return nil, errors.New("genesis is not traceable")
	}
	parent, err := api.blockByNumberAndHash(ctx, rpc.BlockNumber(block.NumberU64()-1), block.ParentHash())
	if err != nil {
		return nil, err
	}
	reexec := defaultTraceReexec
	if config != nil && config.Reexec != nil {
		reexec = *config.Reexec
	}
	statedb, err := api.backend.StateAtBlock(ctx, parent, reexec, nil, true, false)
	if err != nil {
		return nil, err
	}
	// Retrieve the tracing configurations, or use default values
	var (
		logConfig logger.Config
		txHash    common.Hash
	)
	if config != nil {
		logConfig = config.Config
		txHash = config.TxHash
	}
	logConfig.Debug = true

	// Execute transaction, either tracing all or just the requested one
	var (
		dumps       []string
		signer      = types.MakeSigner(api.backend.ChainConfig(), block.Number())
		chainConfig = api.backend.ChainConfig()
		vmctx       = core.NewEVMBlockContext(block.Header(), api.chainContext(ctx), nil)
		canon       = true
	)
	// Check if there are any overrides: the caller may wish to enable a future
	// fork when executing this block. Note, such overrides are only applicable to the
	// actual specified block, not any preceding blocks that we have to go through
	// in order to obtain the state.
	// Therefore, it's perfectly valid to specify `"futureForkBlock": 0`, to enable `futureFork`

	if config != nil && config.Overrides != nil {
		// Copy the config, to not screw up the main config
		// Note: the Clique-part is _not_ deep copied
		chainConfigCopy := new(params.ChainConfig)
		*chainConfigCopy = *chainConfig
		chainConfig = chainConfigCopy
		if berlin := config.Config.Overrides.BerlinBlock; berlin != nil {
			chainConfig.BerlinBlock = berlin
			canon = false
		}
	}
	for i, tx := range block.Transactions() {
		// Prepare the trasaction for un-traced execution
		var (
			msg, _    = tx.AsMessage(signer, block.BaseFee())
			txContext = core.NewEVMTxContext(msg)
			vmConf    vm.Config
			dump      *os.File
			writer    *bufio.Writer
			err       error
		)
		// If the transaction needs tracing, swap out the configs
		if tx.Hash() == txHash || txHash == (common.Hash{}) {
			// Generate a unique temporary file to dump it into
			prefix := fmt.Sprintf("block_%#x-%d-%#x-", block.Hash().Bytes()[:4], i, tx.Hash().Bytes()[:4])
			if !canon {
				prefix = fmt.Sprintf("%valt-", prefix)
			}
			dump, err = ioutil.TempFile(os.TempDir(), prefix)
			if err != nil {
				return nil, err
			}
			dumps = append(dumps, dump.Name())

			// Swap out the noop logger to the standard tracer
			writer = bufio.NewWriter(dump)
			vmConf = vm.Config{
				Debug:                   true,
				Tracer:                  logger.NewJSONLogger(&logConfig, writer),
				EnablePreimageRecording: true,
			}
		}
		// Execute the transaction and flush any traces to disk
		vmenv := vm.NewEVM(vmctx, txContext, statedb, chainConfig, vmConf)
		statedb.Prepare(tx.Hash(), i)
		_, err = core.ApplyMessage(vmenv, msg, new(core.GasPool).AddGas(msg.Gas()))
		if writer != nil {
			writer.Flush()
		}
		if dump != nil {
			dump.Close()
			log.Info("Wrote standard trace", "file", dump.Name())
		}
		if err != nil {
			return dumps, err
		}
		// Finalize the state so any modifications are written to the trie
		// Only delete empty objects if EIP158/161 (a.k.a Spurious Dragon) is in effect
		statedb.Finalise(vmenv.ChainConfig().IsEIP158(block.Number()))

		// If we've traced the transaction we were looking for, abort
		if tx.Hash() == txHash {
			break
		}
	}
	return dumps, nil
}

// containsTx reports whether the transaction with a certain hash
// is contained within the specified block.
func containsTx(block *types.Block, hash common.Hash) bool {
	for _, tx := range block.Transactions() {
		if tx.Hash() == hash {
			return true
		}
	}
	return false
}

// TraceTransaction returns the structured logs created during the execution of EVM
// and returns them as a JSON object.
func (api *API) TraceTransaction(ctx context.Context, hash common.Hash, config *TraceConfig) (interface{}, error) {
	_, blockHash, blockNumber, index, err := api.backend.GetTransaction(ctx, hash)
	if err != nil {
		return nil, err
	}
	// It shouldn't happen in practice.
	if blockNumber == 0 {
		return nil, errors.New("genesis is not traceable")
	}
	reexec := defaultTraceReexec
	if config != nil && config.Reexec != nil {
		reexec = *config.Reexec
	}
	block, err := api.blockByNumberAndHash(ctx, rpc.BlockNumber(blockNumber), blockHash)
	if err != nil {
		return nil, err
	}
	msg, vmctx, statedb, err := api.backend.StateAtTransaction(ctx, block, int(index), reexec)
	if err != nil {
		return nil, err
	}
	txctx := &Context{
		BlockHash: blockHash,
		TxIndex:   int(index),
		TxHash:    hash,
	}
	return api.traceTx(ctx, msg, txctx, vmctx, statedb, config)
}

// TraceCall lets you trace a given eth_call. It collects the structured logs
// created during the execution of EVM if the given transaction was added on
// top of the provided block and returns them as a JSON object.
// You can provide -2 as a block number to trace on top of the pending block.
func (api *API) TraceCall(ctx context.Context, args ethapi.TransactionArgs, blockNrOrHash rpc.BlockNumberOrHash, config *TraceCallConfig) (interface{}, error) {
	// Try to retrieve the specified block
	var (
		err   error
		block *types.Block
	)
	if hash, ok := blockNrOrHash.Hash(); ok {
		block, err = api.blockByHash(ctx, hash)
	} else if number, ok := blockNrOrHash.Number(); ok {
		block, err = api.blockByNumber(ctx, number)
	} else {
		return nil, errors.New("invalid arguments; neither block nor hash specified")
	}
	if err != nil {
		return nil, err
	}
	// try to recompute the state
	reexec := defaultTraceReexec
	if config != nil && config.Reexec != nil {
		reexec = *config.Reexec
	}
	statedb, err := api.backend.StateAtBlock(ctx, block, reexec, nil, true, false)
	if err != nil {
		return nil, err
	}
	// Apply the customized state rules if required.
	if config != nil {
		if err := config.StateOverrides.Apply(statedb); err != nil {
			return nil, err
		}
	}
	// Execute the trace
	msg, err := args.ToMessage(api.backend.RPCGasCap(), block.BaseFee())
	if err != nil {
		return nil, err
	}
	vmctx := core.NewEVMBlockContext(block.Header(), api.chainContext(ctx), nil)

	var traceConfig *TraceConfig
	if config != nil {
		traceConfig = &TraceConfig{
			Config:  config.Config,
			Tracer:  config.Tracer,
			Timeout: config.Timeout,
			Reexec:  config.Reexec,
		}
	}
	return api.traceTx(ctx, msg, new(Context), vmctx, statedb, traceConfig)
}

// traceTx configures a new tracer according to the provided configuration, and
// executes the given message in the provided environment. The return value will
// be tracer dependent.
func (api *API) traceTx(ctx context.Context, message core.Message, txctx *Context, vmctx vm.BlockContext, statedb *state.StateDB, config *TraceConfig) (interface{}, error) {
	// Assemble the structured logger or the JavaScript tracer
	var (
		tracer    vm.EVMLogger
		err       error
		txContext = core.NewEVMTxContext(message)
	)
	switch {
	case config == nil:
		tracer = logger.NewStructLogger(nil)
	case config.Tracer != nil:
		// Define a meaningful timeout of a single transaction trace
		timeout := defaultTraceTimeout
		if config.Timeout != nil {
			if timeout, err = time.ParseDuration(*config.Timeout); err != nil {
				return nil, err
			}
		}
		if t, err := New(*config.Tracer, txctx); err != nil {
			return nil, err
		} else {
			deadlineCtx, cancel := context.WithTimeout(ctx, timeout)
			go func() {
				<-deadlineCtx.Done()
				if errors.Is(deadlineCtx.Err(), context.DeadlineExceeded) {
					t.Stop(errors.New("execution timeout"))
				}
			}()
			defer cancel()
			tracer = t
		}
	default:
		tracer = logger.NewStructLogger(config.Config)
	}
	// Run the transaction with tracing enabled.
	vmenv := vm.NewEVM(vmctx, txContext, statedb, api.backend.ChainConfig(), vm.Config{Debug: true, Tracer: tracer, NoBaseFee: true})

	if posa, ok := api.backend.Engine().(consensus.PoSA); ok && message.From() == vmctx.Coinbase &&
		posa.IsSystemContract(message.To()) && message.GasPrice().Cmp(big.NewInt(0)) == 0 {
		balance := statedb.GetBalance(consensus.SystemAddress)
		if balance.Cmp(common.Big0) > 0 {
			statedb.SetBalance(consensus.SystemAddress, big.NewInt(0))
			statedb.AddBalance(vmctx.Coinbase, balance)
		}
	}

	// Call Prepare to clear out the statedb access list
	statedb.Prepare(txctx.TxHash, txctx.TxIndex)

	result, err := core.ApplyMessage(vmenv, message, new(core.GasPool).AddGas(message.Gas()))
	if err != nil {
		return nil, fmt.Errorf("tracing failed: %w", err)
	}

	// Depending on the tracer type, format and return the output.
	switch tracer := tracer.(type) {
	case *logger.StructLogger:
		// If the result contains a revert reason, return it.
		returnVal := fmt.Sprintf("%x", result.Return())
		if len(result.Revert()) > 0 {
			returnVal = fmt.Sprintf("%x", result.Revert())
		}
		return &ethapi.ExecutionResult{
			Gas:         result.UsedGas,
			Failed:      result.Failed(),
			ReturnValue: returnVal,
			StructLogs:  ethapi.FormatLogs(tracer.StructLogs()),
		}, nil

	case Tracer:
		return tracer.GetResult()

	default:
		panic(fmt.Sprintf("bad tracer type %T", tracer))
	}
}

// APIs return the collection of RPC services the tracer package offers.
func APIs(backend Backend) []rpc.API {
	// Append all the local APIs and return
	return []rpc.API{
		{
			Namespace: "debug",
			Version:   "1.0",
			Service:   NewAPI(backend),
			Public:    false,
		},
	}
}<|MERGE_RESOLUTION|>--- conflicted
+++ resolved
@@ -624,9 +624,7 @@
 		jobs <- &txTraceTask{statedb: statedb.Copy(), index: i}
 
 		// Generate the next state snapshot fast without tracing
-<<<<<<< HEAD
-		msg, _ := tx.AsMessage(signer)
-
+		msg, _ := tx.AsMessage(signer, block.BaseFee())
 		if posa, ok := api.backend.Engine().(consensus.PoSA); ok {
 			if isSystem, _ := posa.IsSystemTransaction(tx, block.Header()); isSystem {
 				balance := statedb.GetBalance(consensus.SystemAddress)
@@ -636,12 +634,7 @@
 				}
 			}
 		}
-
-		statedb.Prepare(tx.Hash(), block.Hash(), i)
-=======
-		msg, _ := tx.AsMessage(signer, block.BaseFee())
 		statedb.Prepare(tx.Hash(), i)
->>>>>>> fb3a6528
 		vmenv := vm.NewEVM(blockCtx, core.NewEVMTxContext(msg), statedb, api.backend.ChainConfig(), vm.Config{})
 		if _, err := core.ApplyMessage(vmenv, msg, new(core.GasPool).AddGas(msg.Gas())); err != nil {
 			failed = err
